--- conflicted
+++ resolved
@@ -67,7 +67,12 @@
     return f"{scheme.decode('ascii')}://{host.decode('ascii')}{port}"
 
 
-<<<<<<< HEAD
+def exponential_backoff(factor: float) -> typing.Iterator[float]:
+    yield 0
+    for n in itertools.count(2):
+        yield factor * (2 ** (n - 2))
+
+
 def is_socket_readable(sock_fd: int) -> bool:
     """
     Return whether a socket, as identifed by its file descriptor, is readable.
@@ -89,10 +94,4 @@
     event = selectors.EVENT_READ
     sel.register(sock_fd, event)
     read_ready = [key.fileobj for key, mask in sel.select(0) if mask & event]
-    return len(read_ready) > 0
-=======
-def exponential_backoff(factor: float) -> typing.Iterator[float]:
-    yield 0
-    for n in itertools.count(2):
-        yield factor * (2 ** (n - 2))
->>>>>>> f9f59afb
+    return len(read_ready) > 0